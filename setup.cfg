--- conflicted
+++ resolved
@@ -1,12 +1,7 @@
 [metadata]
-<<<<<<< HEAD
-license_file = LICENSE
-name = jaraco.nxt
-=======
 license_files =
 	LICENSE
-name = skeleton
->>>>>>> 0df40810
+name = jaraco.nxt
 author = Jason R. Coombs
 author_email = jaraco@jaraco.com
 description = Logo Mindstorms NXT Routines
