--- conflicted
+++ resolved
@@ -17,8 +17,8 @@
 .. .. image:: https://readthedocs.org/projects/skeleton/badge/?version=latest
 ..    :target: https://skeleton.readthedocs.io/en/latest/?badge=latest
 
-<<<<<<< HEAD
-.. -*- restructuredtext -*-
+.. image:: https://img.shields.io/badge/skeleton-2022-informational
+   :target: https://blog.jaraco.com/skeleton
 
 LEGO Mindstorms NXT Bluetooth API in Python
 
@@ -52,8 +52,4 @@
 * jaraco.nxt.messages: implements the messages defined by
   the NXT Bluetooth protocol.
 * jaraco.nxt.controller: demonstrates how to link input from
-  a joystick to messages controlling the motors.  Uses jaraco.input.
-=======
-.. image:: https://img.shields.io/badge/skeleton-2022-informational
-   :target: https://blog.jaraco.com/skeleton
->>>>>>> 47c2cb32
+  a joystick to messages controlling the motors.  Uses jaraco.input.