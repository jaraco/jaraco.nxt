--- conflicted
+++ resolved
@@ -16,14 +16,10 @@
 	"Programming Language :: Python :: 3",
 	"Programming Language :: Python :: 3 :: Only",
 ]
-<<<<<<< HEAD
-requires-python = ">=3.8"
-dependencies = ["pyserial>=2.4"]
-=======
 requires-python = ">=3.9"
 dependencies = [
+	"pyserial>=2.4",
 ]
->>>>>>> 750a1891
 dynamic = ["version"]
 
 [project.urls]
