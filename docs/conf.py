--- conflicted
+++ resolved
@@ -33,11 +33,7 @@
 
 # Be strict about any broken references
 nitpicky = True
-<<<<<<< HEAD
-nitpick_ignore = []
-=======
 nitpick_ignore: list[tuple[str, str]] = []
->>>>>>> 790fa6e6
 
 # Include Python intersphinx mapping to prevent failures
 # jaraco/skeleton#51
@@ -49,16 +45,6 @@
 # Preserve authored syntax for defaults
 autodoc_preserve_defaults = True
 
-<<<<<<< HEAD
-nitpick_ignore.append(('py:class', 'jaraco.nxt.BluetoothSocket'))
-
-# until pyserial docs built on Sphinx 5
-# ref https://github.com/sphinx-doc/sphinx/issues/10198
-# intersphinx_mapping.update(
-#     pyserial='https://pyserial.readthedocs.io/en/latest/',
-# )
-nitpick_ignore.append(('py:class', 'serial.serialposix.Serial'))
-=======
 # Add support for linking usernames, PyPI projects, Wikipedia pages
 github_url = 'https://github.com/'
 extlinks = {
@@ -69,4 +55,16 @@
 extensions += ['sphinx.ext.extlinks']
 
 # local
->>>>>>> 790fa6e6
+
+nitpick_ignore += [
+    ('py:class', 'jaraco.nxt.BluetoothSocket'),
+]
+
+# until pyserial docs built on Sphinx 5
+# ref https://github.com/sphinx-doc/sphinx/issues/10198
+# intersphinx_mapping.update(
+#     pyserial='https://pyserial.readthedocs.io/en/latest/',
+# )
+nitpick_ignore += [
+    ('py:class', 'serial.serialposix.Serial'),
+]